--- conflicted
+++ resolved
@@ -472,7 +472,6 @@
             sdfg.remove_edge(e)
 
 
-<<<<<<< HEAD
 def remove_symbol_if_unused(sdfg: SDFG, sym: str) -> bool:
     """
     Checks for uses of symbol in an SDFG, and if there are none removes said
@@ -494,7 +493,8 @@
     # Not found, remove symbol
     sdfg.remove_symbol(sym)
     return True
-=======
+    
+    
 def are_subsets_contiguous(subset_a: subsets.Subset,
                             subset_b: subsets.Subset,
                             dim: int = None) -> bool:
@@ -565,5 +565,4 @@
                 break
         else:  # No modification performed
             break
-    return subset_set
->>>>>>> 205d7c91
+    return subset_set